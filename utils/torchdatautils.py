--- conflicted
+++ resolved
@@ -16,21 +16,11 @@
                            GraphRelationType.IN_ALBUM: 2}
 """A mapping of the relation types in this project's heterogeneous graph to unique integers."""
 
-<<<<<<< HEAD
-RELATION_TYPE_TO_ID_MAP = {GraphRelationType.HAS_TRACK: 0, 
-                           GraphRelationType.HAS_ARTIST: 1, 
-                           GraphRelationType.IN_ALBUM: 2}
-"""A mapping of the relation types in this project's heterogeneous graph to unique integers."""
-
-class EntityRelationTripletDatasetEntryKey:
-    """Keys for an `EntityRelationTripletDataset`'s entries, which are string-tensor dictionaries."""
-=======
 RELATION_ID_TO_HEAD_TAIL_ENTITY_TYPES_MAP = {0: (GraphEntityType.PLAYLIST, GraphEntityType.TRACK), 
                                              1: (GraphEntityType.TRACK, GraphEntityType.ARTIST), 
                                              2: (GraphEntityType.TRACK, GraphEntityType.ALBUM)}
 """A mapping of integer IDs of the relations in this project's heterogeneous graph to the names of their associated head 
 and tail entities."""
->>>>>>> 122a75d9
 
 class EntityRelationTripletAndEgoNetworkDataLoaderKey:
     """Keys for the string-tensor dictionaries of batched data returned by `EntityRelationTripletAndEgoNetworkDataLoader`."""
@@ -57,15 +47,6 @@
     attention convolutional layers.
     """
 
-<<<<<<< HEAD
-    x: torch.Tensor
-    """The feature matrix for this graph's nodes representing tracks."""
-
-    triplets: torch.Tensor
-    """The graph's entity-relation-entity triplets in the form `[head, tail, relation]`, where `head` and `tail` are 
-    the graph indices of a triplet's head and tail nodes, and `relation` is the ID to which the relation type between 
-    head and tail is mapped by `RELATION_TYPE_TO_ID_MAP`."""
-=======
     NUM_NEIGHBORS_PER_HOP: int = 10
     """The maximum number of neighbors to sample of each node when constructing the ego-network subgraphs."""
 
@@ -77,7 +58,6 @@
     """An iterator wrapping a PyTorch Geometric `LinkNeighborLoader`, which returns subgraphs expanded outward from 
     batches of playlist-to-track edges -- the ego-networks of the playlist nodes that head these edges. These batches 
     also have negative (false) playlist-to-track edges, to be used in model loss and backpropagation."""
->>>>>>> 122a75d9
 
     def __init__(self, data: HeteroData, batch_size: int = 1024, num_hops: int = 3):
         """
@@ -131,36 +111,11 @@
                                                                       edge_label=torch.ones(data_deepcopy[u_i_j_edge_type].edge_index.size(1)),
                                                                       neg_sampling_ratio=1, batch_size=batch_size, shuffle=True))
     
-<<<<<<< HEAD
-    def __len__(self) -> int:
-        return self.triplets.size(0)
-    
-    def __getitem__(self, index: int) -> dict[str, torch.Tensor]:
-        head, tail, relation = triplet_at_index = self.triplets[index]
-        return {EntityRelationTripletDatasetEntryKey.X: self.x[tail 
-                                                               if (relation == RELATION_TYPE_TO_ID_MAP[GraphRelationType.HAS_TRACK]) 
-                                                               else head],
-                EntityRelationTripletDatasetEntryKey.TRIPLET: triplet_at_index}
-    
-    @staticmethod
-    def split_by_fraction(dataset: EntityRelationTripletDatasetOrSubset, fraction: float) -> list[Subset['EntityRelationTripletDataset']]:
-        """
-        Randomly splits an input `EntityRelationTripletDataset`, or a subset of one, into two.
-        #### Parameters:
-        - `dataset`: the dataset to split
-        - `fraction`: the fraction of dataset entries for one output data subset to take, and the other be left with
-        #### Returns:
-        two subsets (of PyTorch's `Subset` type) of the input dataset, its entries randomly apportioned among the two 
-        according to `fraction`
-        #### Throws:
-        - `ValueError`: if `fraction` is not a single number between 0 and 1
-=======
     def __iter__(self) -> 'EntityRelationTripletAndEgoNetworkDataLoader':
         """Returns this `EntityRelationTripletAndEgoNetworkDataLoader` instance, which itself implements the iterator 
         protocol.
         #### Returns: 
         this object itself
->>>>>>> 122a75d9
         """
         return self
     
